use std::{
    alloc::{alloc, dealloc, Layout},
    any::TypeId,
    cmp::Ordering,
<<<<<<< HEAD
=======
    collections::BTreeSet,
>>>>>>> d9ecb57a
    mem,
    ptr::{self, drop_in_place},
};

use crate::worlds::{Event, SimError};

pub struct Log<T: 'static>(T, u64);

impl<T: 'static> PartialEq for Log<T> {
    fn eq(&self, other: &Self) -> bool {
        self.1 == other.1
    }
}

impl<T: 'static> Eq for Log<T> {}

impl<T: 'static> PartialOrd for Log<T> {
    fn partial_cmp(&self, other: &Self) -> Option<Ordering> {
        Some(self.cmp(other))
    }
}

impl<T: 'static> Ord for Log<T> {
    fn cmp(&self, other: &Self) -> Ordering {
        self.1.partial_cmp(&other.1).unwrap()
    }
}

#[derive(Copy, Clone)]
pub struct MetaData {
    pub type_id: TypeId,
    size: usize,
    align: usize,
    layout: Layout,
    dropfn: unsafe fn(*mut u8),
}

unsafe fn drop_value<T>(ptr: *mut u8) {
    drop_in_place(ptr as *mut T)
}

pub struct Lumi {
    arena: Vec<(*mut u8, u64)>,
    slots: usize,
    current: usize,
    time: u64,
    pub state: *mut u8,
    pub metadata: MetaData,
    pub history: Vec<(*mut u8, u64)>,
}

impl Lumi {
    pub fn initialize<T: 'static>(slots: usize) -> Self {
        let current = 0;
        let size = size_of::<T>();
        let align = align_of::<T>();
        let layout = Layout::from_size_align(size, align).unwrap();
        let type_id = TypeId::of::<T>();
        let arena = vec![(unsafe { alloc(layout) }, 0); slots];

        let metadata = MetaData {
            type_id,
            size,
            align,
            layout,
            dropfn: drop_value::<T>,
        };

        let state = unsafe { alloc(layout) };
        let history = Vec::new();
        Lumi {
            arena,
            state,
            slots,
            time: 0,
            current,
            metadata,
            history,
        }
    }

    pub fn write<T: 'static>(&mut self, state: T, time: u64) {
        let size = size_of_val(&state);
        let align = align_of_val(&state);
        let slot = self.current;
        let aligned = (self.arena[slot].0 as usize + align - 1) & !(align - 1);
        let is = aligned.checked_add(size).map_or(false, |end| {
            end <= (self.arena[slot].0 as usize + self.metadata.size)
        });
        unsafe {
            let ptr = if is == false {
                alloc(self.metadata.layout) as *mut T
            } else {
                aligned as *mut T
            };
            ptr.write(state);
            self.arena[slot].0 = ptr as *mut u8;
        }
        self.arena[slot].1 = time;
        if self.current == self.slots - 1 {
            self.flush()
        };
        self.current = (self.current + 1) % self.metadata.size;
    }

    fn flush(&mut self) {
        for i in &mut self.arena {
            let newalloc = unsafe { alloc(self.metadata.layout) };
            unsafe {
                ptr::swap(newalloc, i.0);
            }
            self.history.push((newalloc, i.1));
            i.1 = 0;
        }
    }

<<<<<<< HEAD
    #[cfg(feature = "timewarp")]
    pub fn rollback(&mut self, time: u64) -> Result<(), SimError> {
        if time >= self.time {
            return Err(SimError::RollbackTimeMismatch);
        }
        let arena_maybe = self.arena.iter().rposition(|&(_, x)| x == time);
        if arena_maybe.is_some() {
            let idx = arena_maybe.unwrap();
            unsafe { ptr::swap(self.state, self.arena[idx].0) };
            for i in idx..self.current {
                let ptr = self.arena[i].0;
                unsafe {
                    ((self.metadata.dropfn)(ptr));
                }
            }
            return Ok(());
        }
        let last_idx = self.history.iter().rposition(|&(_, t)| t == time).unwrap();
        for i in (last_idx + 1)..self.history.len() {
            let (ptr, _) = self.history[i];
            unsafe {
                (self.metadata.dropfn)(ptr);
                dealloc(ptr, self.metadata.layout);
            };
        }
        Ok(())
=======
    pub fn reconstruct<T: 'static>(&mut self) -> BTreeSet<Log<T>> {
        self.history
            .iter()
            .map(|(x, y)| {
                assert_eq!(self.metadata.type_id, TypeId::of::<T>());
                let read = unsafe { ptr::read(*x as *mut T) };
                Log(read, *y)
            })
            .collect::<BTreeSet<Log<T>>>()
>>>>>>> d9ecb57a
    }

    pub fn fetch_state<T: 'static>(&self) -> T {
        assert_eq!(self.metadata.type_id, TypeId::of::<T>());
        unsafe { (self.state as *mut T).read() }
    }

    pub fn update<T: 'static>(&mut self, new: T, time: u64) {
        assert_eq!(self.metadata.type_id, TypeId::of::<T>());
        unsafe {
            let current = ptr::replace(self.state as *mut T, new);
            if mem::size_of_val::<T>(&current) == 0 {
                return;
            }

            self.write::<T>(current, self.time);
            self.time = time
        }
    }

    pub fn wrap_up<T: 'static>(&mut self) {
        if self.current != 0 {
            for i in 0..self.current {
                let newalloc = unsafe { alloc(self.metadata.layout) };
                unsafe {
                    ptr::swap(newalloc, self.arena[i].0);
                }
                self.history.push((newalloc, self.arena[i].1));
                self.arena[i].1 = 0;
            }
        }
        let newalloc = unsafe { alloc(self.metadata.layout) };
        unsafe {
            ptr::swap(newalloc, self.state);
            dealloc(self.state, self.metadata.layout);
            for i in &mut self.arena {
                dealloc(
                    i.0,
                    Layout::from_size_align(self.metadata.size, self.metadata.align).unwrap(),
                );
            }
        }
        self.history.push((newalloc, self.time));
    }
}

pub struct Katko {
    pub agents: Vec<Lumi>,
    pub global: Option<Lumi>,
    pub events: Lumi,
}

impl Katko {
    pub fn init<T: 'static>(global: bool, slots: usize) -> Self {
        let global = if global == true {
            Some(Lumi::initialize::<T>(slots))
        } else {
            None
        };
        Katko {
            agents: Vec::new(),
            global,
            events: Lumi::initialize::<Event>(slots),
        }
    }

    pub fn add_agent<T: 'static>(&mut self, slots: usize) {
        self.agents.push(Lumi::initialize::<T>(slots));
    }

    pub fn write_event(&mut self, event: Event) {
        let time = event.time;
        self.events.write(event, time);
    }

    pub fn write_global<T: 'static>(&mut self, state: T, time: u64) {
        if self.global.is_some() {
            assert_eq!(
                self.global.as_ref().unwrap().metadata.type_id,
                TypeId::of::<T>()
            );
            self.global.as_mut().unwrap().update(state, time);
        }
    }
}<|MERGE_RESOLUTION|>--- conflicted
+++ resolved
@@ -2,10 +2,6 @@
     alloc::{alloc, dealloc, Layout},
     any::TypeId,
     cmp::Ordering,
-<<<<<<< HEAD
-=======
-    collections::BTreeSet,
->>>>>>> d9ecb57a
     mem,
     ptr::{self, drop_in_place},
 };
@@ -121,8 +117,7 @@
             i.1 = 0;
         }
     }
-
-<<<<<<< HEAD
+  
     #[cfg(feature = "timewarp")]
     pub fn rollback(&mut self, time: u64) -> Result<(), SimError> {
         if time >= self.time {
@@ -149,17 +144,6 @@
             };
         }
         Ok(())
-=======
-    pub fn reconstruct<T: 'static>(&mut self) -> BTreeSet<Log<T>> {
-        self.history
-            .iter()
-            .map(|(x, y)| {
-                assert_eq!(self.metadata.type_id, TypeId::of::<T>());
-                let read = unsafe { ptr::read(*x as *mut T) };
-                Log(read, *y)
-            })
-            .collect::<BTreeSet<Log<T>>>()
->>>>>>> d9ecb57a
     }
 
     pub fn fetch_state<T: 'static>(&self) -> T {
